--- conflicted
+++ resolved
@@ -63,12 +63,8 @@
             self.download_data()
 
         return list(self.dataset["Entity"].unique())
-<<<<<<< HEAD
-=======
+
         
-=======
-
->>>>>>> b8970bcd
     def plot_correlation(self):
 
         """
